"use client"

import { useState, useEffect, useRef } from "react"
import { motion, useScroll, useTransform, useInView } from "framer-motion"
import { ArrowRight, Check, X, Target, Search, TrendingUp, Gamepad2 } from "lucide-react"
import { Button } from "@/components/ui/button"

// Animated Counter Component
function AnimatedCounter({ end, duration = 2 }: { end: number; duration?: number }) {
  const [count, setCount] = useState(0)
  const ref = useRef(null)
  const isInView = useInView(ref, { once: true })

  useEffect(() => {
    if (isInView) {
      let startTime: number
      const animate = (currentTime: number) => {
        if (!startTime) startTime = currentTime
        const progress = Math.min((currentTime - startTime) / (duration * 1000), 1)
        setCount(Math.floor((progress * end) / 100) * 100)
        if (progress < 1) {
          requestAnimationFrame(animate)
        }
      }
      requestAnimationFrame(animate)
    }
  }, [isInView, end, duration])

  return <span ref={ref}>{count.toLocaleString()}</span>
}

export default function HomePage() {
  const { scrollYProgress } = useScroll()
  const heroRef = useRef(null)
  const featuresRef = useRef(null)
  const isHeroInView = useInView(heroRef)
<<<<<<< HEAD
  // const isFeaturesInView = useInView(featuresRef); // Removed unused variable
=======
  const isFeaturesInView = useInView(featuresRef)
  const [isClient, setIsClient] = useState(false)
>>>>>>> cda40a8f

  // Parallax effects
  const heroY = useTransform(scrollYProgress, [0, 0.3], [0, -50])
  const heroOpacity = useTransform(scrollYProgress, [0, 0.3], [1, 0.8])

  // Fixed particle positions to avoid hydration mismatch
  const particlePositions = [
    { left: 10, top: 20 },
    { left: 80, top: 60 },
    { left: 30, top: 80 },
    { left: 70, top: 30 },
    { left: 50, top: 70 },
  ]

  useEffect(() => {
    setIsClient(true)
  }, [])

  return (
    <div className="min-h-screen bg-gradient-to-br from-black via-[#1a1a2e] to-[#16213e] text-white overflow-hidden">
      {/* Navigation */}
      <motion.nav
        initial={{ y: -100, opacity: 0 }}
        animate={{ y: 0, opacity: 1 }}
        transition={{ duration: 0.8, ease: "easeOut" }}
        className="flex items-center justify-between px-8 py-6 relative z-40"
      >
        <motion.div
          className="text-2xl font-bold flex items-center"
          whileHover={{ scale: 1.05 }}
          transition={{ type: "spring", stiffness: 400 }}
        >
          <motion.a
            href="#"
            className="text-2xl font-bold flex items-center cursor-pointer"
            whileHover={{ scale: 1.05 }}
            transition={{ type: "spring", stiffness: 400 }}
          >
            <Gamepad2 className="w-8 h-8 mr-2 text-[#00D4FF]" />
            PriceValve
          </motion.a>
        </motion.div>
        <div className="flex space-x-8 items-center">
          {["Contact"].map((item, index) => (
            <motion.a
              key={item}
              href="#"
              className="hover:text-[#00D4FF] transition-colors cursor-pointer"
              initial={{ y: -20, opacity: 0 }}
              animate={{ y: 0, opacity: 1 }}
              transition={{ delay: 0.2 + index * 0.1 }}
              whileHover={{ y: -2 }}
            >
              {item}
            </motion.a>
          ))}
          <motion.div initial={{ y: -20, opacity: 0 }} animate={{ y: 0, opacity: 1 }} transition={{ delay: 0.4 }}>
<<<<<<< HEAD
            <motion.div
              whileHover={{ scale: 1.05 }}
              whileTap={{ scale: 0.95 }}
            >
              <Button
                className="bg-transparent border border-[#00D4FF] text-[#00D4FF] hover:bg-[#00D4FF] hover:text-white px-4 py-2 text-sm"
              >
=======
            <motion.div whileHover={{ scale: 1.05 }} whileTap={{ scale: 0.95 }}>
              <Button className="bg-transparent border border-[#00D4FF] text-[#00D4FF] hover:bg-[#00D4FF] hover:text-white px-4 py-2 text-sm">
>>>>>>> cda40a8f
                Login
              </Button>
            </motion.div>
          </motion.div>
        </div>
      </motion.nav>
      {/* Hero Section */}
      <section ref={heroRef} className="min-h-screen flex items-center px-8 py-10 relative">
        <motion.div
          style={{ y: heroY, opacity: heroOpacity }}
          className="max-w-7xl mx-auto grid lg:grid-cols-2 gap-12 items-center"
        >
          <div className="space-y-8">
            <motion.h1
              initial={{ x: -100, opacity: 0 }}
              animate={isHeroInView ? { x: 0, opacity: 1 } : {}}
              transition={{ duration: 0.8, delay: 0.2 }}
              className="text-5xl lg:text-6xl font-bold leading-tight"
            >
              Data-Driven Pricing for Indie Success
            </motion.h1>

            <motion.p
              initial={{ x: -100, opacity: 0 }}
              animate={isHeroInView ? { x: 0, opacity: 1 } : {}}
              transition={{ duration: 0.8, delay: 0.4 }}
              className="text-xl text-gray-300 leading-relaxed"
            >
              Turn pricing guesswork into profit 🎯 with AI-powered insights from real Steam marketplace data 📊
            </motion.p>

            <motion.div
              initial={{ x: -100, opacity: 0 }}
              animate={isHeroInView ? { x: 0, opacity: 1 } : {}}
              transition={{ duration: 0.8, delay: 0.6 }}
              className="text-2xl font-semibold text-[#00D4FF]"
            >
              <span className="inline-block mr-2">🎲</span>
              From guessing →<span className="inline-block mx-2">💰</span>
              profit
            </motion.div>

            <motion.div
              initial={{ y: 50, opacity: 0 }}
              animate={isHeroInView ? { y: 0, opacity: 1 } : {}}
              transition={{ duration: 0.8, delay: 0.8 }}
            >
<<<<<<< HEAD
              <motion.div
                whileHover={{ scale: 1.05, boxShadow: "0 0 20px rgba(0, 212, 255, 0.5)" }}
                whileTap={{ scale: 0.95 }}
              >
                <Button
                  className="bg-[#00D4FF] hover:bg-[#00B8E6] text-white px-8 py-4 text-lg rounded-lg transition-all duration-300 group"
                >
=======
              <motion.div whileHover={{ scale: 1.02 }} whileTap={{ scale: 0.98 }} className="inline-block">
                <Button className="bg-[#00D4FF] hover:bg-[#00B8E6] text-white px-8 py-4 text-lg rounded-lg transition-all duration-300 group">
>>>>>>> cda40a8f
                  Get Started
                  <ArrowRight className="ml-2 w-5 h-5 group-hover:translate-x-1 transition-transform" />
                </Button>
              </motion.div>
            </motion.div>
          </div>

          <motion.div
            initial={{ x: 100, opacity: 0 }}
            animate={isHeroInView ? { x: 0, opacity: 1 } : {}}
            transition={{ duration: 0.8, delay: 0.4 }}
            className="relative"
          >
            <div className="bg-black/20 backdrop-blur-sm border border-white/10 rounded-2xl p-8 relative">
              <motion.div className="space-y-4">
                <div className="flex items-center justify-between">
                  <span className="text-sm text-gray-400">Pricing Analysis</span>
                </div>

                <div className="space-y-3">
                  <motion.div
                    className="flex justify-between items-center"
                    whileHover={{ scale: 1.02, backgroundColor: "rgba(0, 212, 255, 0.1)" }}
                    transition={{ type: "spring", stiffness: 400 }}
                  >
                    <span>Your Game</span>
                    <span className="text-[#00D4FF] font-bold">$19.99</span>
                  </motion.div>

                  {[
                    { name: "Competitor A", price: "$24.99" },
                    { name: "Competitor B", price: "$14.99" },
                    { name: "Market Average", price: "$18.50" },
                  ].map((item, index) => (
                    <motion.div
                      key={index}
                      className="flex justify-between items-center text-sm text-gray-400"
                      initial={{ x: 20, opacity: 0 }}
                      animate={{ x: 0, opacity: 1 }}
                      transition={{ delay: 1 + index * 0.1 }}
                      whileHover={{ scale: 1.02, color: "#ffffff" }}
                    >
                      <span>{item.name}</span>
                      <span>{item.price}</span>
                    </motion.div>
                  ))}
                </div>

                <div className="pt-4 border-t border-white/10">
                  <div className="text-sm text-gray-400 mb-2">Revenue Projection</div>
                  <div className="text-2xl font-bold text-green-400 flex items-center">+47% 📈</div>
                </div>
              </motion.div>
            </div>
          </motion.div>
        </motion.div>
        {/* Floating particles - only render on client to avoid hydration mismatch */}
        {isClient &&
          particlePositions.map((position, i) => (
            <motion.div
              key={i}
              className="absolute w-2 h-2 bg-[#00D4FF] rounded-full opacity-20"
              animate={{
                y: [0, -100, 0],
                x: [0, 50 - i * 25, 0],
                opacity: [0.2, 0.8, 0.2],
              }}
              transition={{
                duration: 4 + i * 0.5,
                repeat: Number.POSITIVE_INFINITY,
                delay: i * 0.5,
              }}
              style={{
                left: `${position.left}%`,
                top: `${position.top}%`,
              }}
            />
          ))}
      </section>
      {/* Problem Statement */}
      <section className="px-8 py-20">
        <div className="max-w-6xl mx-auto">
          <motion.div
            initial={{ y: 50, opacity: 0 }}
            whileInView={{ y: 0, opacity: 1 }}
            transition={{ duration: 0.8 }}
            viewport={{ once: true }}
            className="text-center mb-16"
          >
<<<<<<< HEAD
            <blockquote className="text-3xl lg:text-4xl font-bold mb-8 leading-relaxed">
              &quot;<AnimatedCounter end={18000} /> games launched on Steam in 2024 🎮. Most failed due to poor pricing
              decisions, not bad gameplay 💔&quot;
=======
            <blockquote className="text-2xl sm:text-3xl lg:text-4xl font-bold mb-8 leading-relaxed">
              "<AnimatedCounter end={18000} /> games launched on Steam in 2024 🎮. Most failed due to poor pricing
              decisions, not bad gameplay 💔"
>>>>>>> cda40a8f
            </blockquote>
          </motion.div>

          <div className="grid lg:grid-cols-2 gap-12">
            <motion.div
              initial={{ x: -50, opacity: 0 }}
              whileInView={{ x: 0, opacity: 1 }}
              transition={{ duration: 0.8 }}
              viewport={{ once: true }}
              className="space-y-6"
            >
              <h3 className="text-2xl font-bold mb-8 text-red-400">Common Problems</h3>
              <div className="space-y-4">
                {[
                  { icon: "🎲", text: "Pricing guesswork" },
                  { icon: "💸", text: "Missing revenue opportunities" },
                  { icon: "⏰", text: "Poor launch timing" },
                  { icon: "👁️‍🗨️", text: "No competitor insights" },
                ].map((item, index) => (
                  <motion.div
                    key={index}
                    className="flex items-center space-x-4"
                    initial={{ x: -20, opacity: 0 }}
                    whileInView={{ x: 0, opacity: 1 }}
                    transition={{ delay: index * 0.1 }}
                    viewport={{ once: true }}
                    whileHover={{ x: 10, scale: 1.02 }}
                  >
                    <X className="text-red-400 w-6 h-6" />
                    <motion.span
                      className="text-xl"
                      animate={{ rotate: [0, 10, -10, 0] }}
                      transition={{ duration: 2, repeat: Number.POSITIVE_INFINITY, repeatDelay: 3, delay: index * 0.5 }}
                    >
                      {item.icon}
                    </motion.span>
                    <span className="text-lg">{item.text}</span>
                  </motion.div>
                ))}
              </div>
            </motion.div>

            <motion.div
              initial={{ x: 50, opacity: 0 }}
              whileInView={{ x: 0, opacity: 1 }}
              transition={{ duration: 0.8 }}
              viewport={{ once: true }}
              className="space-y-6"
            >
              <h3 className="text-2xl font-bold mb-8 text-[#00D4FF]">Our Solutions</h3>
              <div className="space-y-4">
                {[
                  { icon: "🎯", text: "Data-driven pricing recommendations" },
                  { icon: "🔍", text: "Real-time competitor analysis" },
                  { icon: "⏰", text: "Optimal launch timing" },
                  { icon: "📈", text: "Revenue impact tracking" },
                ].map((item, index) => (
                  <motion.div
                    key={index}
                    className="flex items-center space-x-4"
                    initial={{ x: 20, opacity: 0 }}
                    whileInView={{ x: 0, opacity: 1 }}
                    transition={{ delay: index * 0.1 }}
                    viewport={{ once: true }}
                    whileHover={{ x: -10, scale: 1.02 }}
                  >
                    <Check className="text-[#00D4FF] w-6 h-6" />
                    <motion.span
                      className="text-xl"
                      animate={{ scale: [1, 1.2, 1] }}
                      transition={{ duration: 2, repeat: Number.POSITIVE_INFINITY, repeatDelay: 3, delay: index * 0.5 }}
                    >
                      {item.icon}
                    </motion.span>
                    <span className="text-lg">{item.text}</span>
                  </motion.div>
                ))}
              </div>
            </motion.div>
          </div>
        </div>
      </section>
      {/* Features List */}
      <section ref={featuresRef} className="px-8 py-20">
        <div className="max-w-6xl mx-auto">
          <motion.h2
            initial={{ y: 50, opacity: 0 }}
            whileInView={{ y: 0, opacity: 1 }}
            transition={{ duration: 0.8 }}
            viewport={{ once: true }}
            className="text-4xl font-bold text-center mb-16"
          >
            How PriceValve Powers Your Success 🚀
          </motion.h2>

          <div className="grid lg:grid-cols-2 gap-12">
            {/* Column 1 */}
            <div className="space-y-12">
              {[
                {
                  emoji: "🎯",
                  title: "PRICING INTELLIGENCE",
                  description: "Get optimal price points with confidence scores 💯",
                  arrow: "Stop guessing prices, start hitting revenue targets",
                },
                {
                  emoji: "🕵️",
                  title: "COMPETITOR ANALYSIS",
                  description: "Track similar games and market positioning 📊",
                  arrow: "Know what competitors charge and position yourself to win",
                },
              ].map((feature, index) => (
                <div
                  key={index}
                  className="flex items-start space-x-6 py-6 border-b border-white/10 last:border-b-0 hover:bg-white/5 transition-all duration-200 rounded-lg px-4 group cursor-pointer hover:scale-[1.02] hover:shadow-lg hover:shadow-[#00D4FF]/10"
                >
                  <div className="text-4xl">{feature.emoji}</div>
                  <div className="flex-1">
                    <h3 className="text-2xl font-bold mb-2 group-hover:text-[#00D4FF] transition-colors">
                      {feature.title}
                    </h3>
                    <p className="text-lg text-gray-300 mb-2 leading-relaxed">{feature.description}</p>
                    <p className="text-[#00D4FF] italic flex items-center group-hover:translate-x-2 transition-transform">
                      <ArrowRight className="w-4 h-4 mr-2" />
                      {feature.arrow}
                    </p>
                  </div>
                </div>
              ))}
            </div>

            {/* Column 2 */}
            <div className="space-y-12">
              {[
                {
                  emoji: "📈",
                  title: "MARKET INSIGHTS",
                  description: "Understand player behavior and market trends 🌟",
                  arrow: "Make decisions based on real data, not assumptions",
                },
                {
                  emoji: "🚀",
                  title: "LAUNCH TIMING",
                  description: "Identify perfect windows for releases and sales ⭐",
                  arrow: "Launch when your audience is most engaged",
                },
              ].map((feature, index) => (
                <div
                  key={index}
                  className="flex items-start space-x-6 py-6 border-b border-white/10 last:border-b-0 hover:bg-white/5 transition-all duration-200 rounded-lg px-4 group cursor-pointer hover:scale-[1.02] hover:shadow-lg hover:shadow-[#00D4FF]/10"
                >
                  <div className="text-4xl">{feature.emoji}</div>
                  <div className="flex-1">
                    <h3 className="text-2xl font-bold mb-2 group-hover:text-[#00D4FF] transition-colors">
                      {feature.title}
                    </h3>
                    <p className="text-lg text-gray-300 mb-2 leading-relaxed">{feature.description}</p>
                    <p className="text-[#00D4FF] italic flex items-center group-hover:translate-x-2 transition-transform">
                      <ArrowRight className="w-4 h-4 mr-2" />
                      {feature.arrow}
                    </p>
                  </div>
                </div>
              ))}
            </div>
          </div>
        </div>
      </section>
      {/* How It Works */}
      <section className="px-8 py-20">
        <div className="max-w-6xl mx-auto">
          <motion.h2
            initial={{ y: 50, opacity: 0 }}
            whileInView={{ y: 0, opacity: 1 }}
            transition={{ duration: 0.8 }}
            viewport={{ once: true }}
            className="text-4xl font-bold text-center mb-16"
          >
            How It Works
          </motion.h2>

          <div className="grid lg:grid-cols-3 gap-8">
            {[
              {
                number: "1",
                title: "Connect Your Game 🎮",
                description: "Enter your Steam URL or select your genre",
                icon: <Target className="w-8 h-8" />,
              },
              {
                number: "2",
                title: "Get Instant Analysis 🤖",
                description: "AI analyzes competitors and market data",
                icon: <Search className="w-8 h-8" />,
              },
              {
                number: "3",
                title: "Optimize & Profit 💰",
                description: "Apply recommendations and track results",
                icon: <TrendingUp className="w-8 h-8" />,
              },
            ].map((step, index) => (
              <motion.div
                key={index}
                className="text-center relative"
                initial={{ y: 50, opacity: 0 }}
                whileInView={{ y: 0, opacity: 1 }}
                transition={{ duration: 0.6, delay: index * 0.2 }}
                viewport={{ once: true }}
                whileHover={{ y: -10 }}
              >
                <div className="bg-[#00D4FF] w-16 h-16 rounded-full flex items-center justify-center text-2xl font-bold text-black mx-auto mb-6 relative">
                  {step.number}
                </div>
                <h3 className="text-2xl font-bold mb-4">{step.title}</h3>
                <p className="text-gray-300 text-lg leading-relaxed">{step.description}</p>
              </motion.div>
            ))}
          </div>
        </div>
      </section>
      {/* Final CTA */}
      <section className="px-8 py-20">
        <div className="max-w-4xl mx-auto text-center">
          <motion.h2
            initial={{ y: 50, opacity: 0 }}
            whileInView={{ y: 0, opacity: 1 }}
            transition={{ duration: 0.8 }}
            viewport={{ once: true }}
            className="text-5xl font-bold mb-6"
          >
            Ready to Level Up Your Revenue?
          </motion.h2>

          <motion.p
            initial={{ y: 30, opacity: 0 }}
            whileInView={{ y: 0, opacity: 1 }}
            transition={{ duration: 0.8, delay: 0.2 }}
            viewport={{ once: true }}
            className="text-xl text-gray-300 mb-8 leading-relaxed"
          >
            Join hundreds of indie developers using data to make smarter pricing decisions 🚀
          </motion.p>

          <motion.div
            className="flex flex-col sm:flex-row gap-4 justify-center mb-8"
            initial={{ y: 30, opacity: 0 }}
            whileInView={{ y: 0, opacity: 1 }}
            transition={{ duration: 0.8, delay: 0.4 }}
            viewport={{ once: true }}
          >
<<<<<<< HEAD
            <motion.div
              whileHover={{
                scale: 1.05,
                boxShadow: "0 0 30px rgba(0, 212, 255, 0.5)",
              }}
              whileTap={{ scale: 0.95 }}
            >
              <Button
                className="bg-[#00D4FF] hover:bg-[#00B8E6] text-white px-8 py-4 text-lg group"
              >
                Start Free Analysis
=======
            <motion.div whileHover={{ scale: 1.02 }} whileTap={{ scale: 0.98 }} className="inline-block">
              <Button className="bg-[#00D4FF] hover:bg-[#00B8E6] text-white px-8 py-4 text-lg group">
                Sign Up Now
>>>>>>> cda40a8f
                <motion.span
                  className="ml-2"
                  animate={{ x: [0, 5, 0] }}
                  transition={{ duration: 1.5, repeat: Number.POSITIVE_INFINITY }}
                >
                  🚀
                </motion.span>
              </Button>
            </motion.div>
          </motion.div>

          <motion.p
            className="text-[#00D4FF] text-lg font-semibold"
            initial={{ y: 20, opacity: 0 }}
            whileInView={{ y: 0, opacity: 1 }}
            transition={{ duration: 0.8, delay: 0.6 }}
            viewport={{ once: true }}
          >
            Free analysis shows you exactly what your competitors charge 🕵️
          </motion.p>
        </div>
      </section>
      {/* Footer */}
      <motion.footer
        className="bg-[#0a0a0a] py-8"
        initial={{ opacity: 0 }}
        whileInView={{ opacity: 1 }}
        transition={{ duration: 0.8 }}
        viewport={{ once: true }}
      >
        <div className="max-w-6xl mx-auto px-8 text-center">
          <p className="text-gray-600 text-sm">
            © 2024 PriceValve |
            {["Privacy Policy", "Contact", "Support"].map((link) => (
              <motion.a
                key={link}
                href="#"
                className="hover:text-gray-400 transition-colors ml-2"
                whileHover={{ color: "#00D4FF" }}
              >
                {link}
              </motion.a>
            ))}
          </p>
        </div>
      </motion.footer>
    </div>
  )
}<|MERGE_RESOLUTION|>--- conflicted
+++ resolved
@@ -34,12 +34,8 @@
   const heroRef = useRef(null)
   const featuresRef = useRef(null)
   const isHeroInView = useInView(heroRef)
-<<<<<<< HEAD
-  // const isFeaturesInView = useInView(featuresRef); // Removed unused variable
-=======
   const isFeaturesInView = useInView(featuresRef)
   const [isClient, setIsClient] = useState(false)
->>>>>>> cda40a8f
 
   // Parallax effects
   const heroY = useTransform(scrollYProgress, [0, 0.3], [0, -50])
@@ -97,18 +93,8 @@
             </motion.a>
           ))}
           <motion.div initial={{ y: -20, opacity: 0 }} animate={{ y: 0, opacity: 1 }} transition={{ delay: 0.4 }}>
-<<<<<<< HEAD
-            <motion.div
-              whileHover={{ scale: 1.05 }}
-              whileTap={{ scale: 0.95 }}
-            >
-              <Button
-                className="bg-transparent border border-[#00D4FF] text-[#00D4FF] hover:bg-[#00D4FF] hover:text-white px-4 py-2 text-sm"
-              >
-=======
             <motion.div whileHover={{ scale: 1.05 }} whileTap={{ scale: 0.95 }}>
               <Button className="bg-transparent border border-[#00D4FF] text-[#00D4FF] hover:bg-[#00D4FF] hover:text-white px-4 py-2 text-sm">
->>>>>>> cda40a8f
                 Login
               </Button>
             </motion.div>
@@ -156,18 +142,8 @@
               animate={isHeroInView ? { y: 0, opacity: 1 } : {}}
               transition={{ duration: 0.8, delay: 0.8 }}
             >
-<<<<<<< HEAD
-              <motion.div
-                whileHover={{ scale: 1.05, boxShadow: "0 0 20px rgba(0, 212, 255, 0.5)" }}
-                whileTap={{ scale: 0.95 }}
-              >
-                <Button
-                  className="bg-[#00D4FF] hover:bg-[#00B8E6] text-white px-8 py-4 text-lg rounded-lg transition-all duration-300 group"
-                >
-=======
               <motion.div whileHover={{ scale: 1.02 }} whileTap={{ scale: 0.98 }} className="inline-block">
                 <Button className="bg-[#00D4FF] hover:bg-[#00B8E6] text-white px-8 py-4 text-lg rounded-lg transition-all duration-300 group">
->>>>>>> cda40a8f
                   Get Started
                   <ArrowRight className="ml-2 w-5 h-5 group-hover:translate-x-1 transition-transform" />
                 </Button>
@@ -257,15 +233,9 @@
             viewport={{ once: true }}
             className="text-center mb-16"
           >
-<<<<<<< HEAD
-            <blockquote className="text-3xl lg:text-4xl font-bold mb-8 leading-relaxed">
-              &quot;<AnimatedCounter end={18000} /> games launched on Steam in 2024 🎮. Most failed due to poor pricing
-              decisions, not bad gameplay 💔&quot;
-=======
             <blockquote className="text-2xl sm:text-3xl lg:text-4xl font-bold mb-8 leading-relaxed">
               "<AnimatedCounter end={18000} /> games launched on Steam in 2024 🎮. Most failed due to poor pricing
               decisions, not bad gameplay 💔"
->>>>>>> cda40a8f
             </blockquote>
           </motion.div>
 
@@ -517,23 +487,9 @@
             transition={{ duration: 0.8, delay: 0.4 }}
             viewport={{ once: true }}
           >
-<<<<<<< HEAD
-            <motion.div
-              whileHover={{
-                scale: 1.05,
-                boxShadow: "0 0 30px rgba(0, 212, 255, 0.5)",
-              }}
-              whileTap={{ scale: 0.95 }}
-            >
-              <Button
-                className="bg-[#00D4FF] hover:bg-[#00B8E6] text-white px-8 py-4 text-lg group"
-              >
-                Start Free Analysis
-=======
             <motion.div whileHover={{ scale: 1.02 }} whileTap={{ scale: 0.98 }} className="inline-block">
               <Button className="bg-[#00D4FF] hover:bg-[#00B8E6] text-white px-8 py-4 text-lg group">
                 Sign Up Now
->>>>>>> cda40a8f
                 <motion.span
                   className="ml-2"
                   animate={{ x: [0, 5, 0] }}
